--- conflicted
+++ resolved
@@ -46,12 +46,6 @@
 *.db
 *.sqlite
 *.sqlite3
-<<<<<<< HEAD
-
-# database
-/instance/
-=======
 *.db
 /instance
-/instance/*.db
->>>>>>> a997e60c
+/instance/*.db